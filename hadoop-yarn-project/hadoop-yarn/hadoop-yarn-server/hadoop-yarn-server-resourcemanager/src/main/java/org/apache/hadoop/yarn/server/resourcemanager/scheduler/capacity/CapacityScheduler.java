--- conflicted
+++ resolved
@@ -54,13 +54,10 @@
 import org.apache.hadoop.yarn.server.resourcemanager.RMAuditLogger.AuditConstants;
 import org.apache.hadoop.yarn.server.resourcemanager.RMContext;
 import org.apache.hadoop.yarn.server.resourcemanager.recovery.RMStateStore.RMState;
-<<<<<<< HEAD
-=======
 import org.apache.hadoop.yarn.server.resourcemanager.rmapp.RMAppEvent;
 import org.apache.hadoop.yarn.server.resourcemanager.rmapp.RMAppEventType;
 import org.apache.hadoop.yarn.server.resourcemanager.rmapp.RMAppRejectedEvent;
 import org.apache.hadoop.yarn.server.resourcemanager.rmapp.RMAppState;
->>>>>>> 6266273c
 import org.apache.hadoop.yarn.server.resourcemanager.rmapp.attempt.RMAppAttemptEvent;
 import org.apache.hadoop.yarn.server.resourcemanager.rmapp.attempt.RMAppAttemptEventType;
 import org.apache.hadoop.yarn.server.resourcemanager.rmapp.attempt.RMAppAttemptState;
@@ -99,11 +96,7 @@
 @LimitedPrivate("yarn")
 @Evolving
 @SuppressWarnings("unchecked")
-<<<<<<< HEAD
-public class CapacityScheduler
-=======
 public class CapacityScheduler extends AbstractYarnScheduler
->>>>>>> 6266273c
   implements PreemptableResourceScheduler, CapacitySchedulerContext,
              Configurable {
 
@@ -198,13 +191,6 @@
   private Resource minimumAllocation;
   private Resource maximumAllocation;
 
-<<<<<<< HEAD
-  @VisibleForTesting
-  protected Map<ApplicationAttemptId, FiCaSchedulerApp> applications = 
-      new ConcurrentHashMap<ApplicationAttemptId, FiCaSchedulerApp>();
-
-=======
->>>>>>> 6266273c
   private boolean initialized = false;
 
   private ResourceCalculator calculator;
@@ -281,12 +267,8 @@
       this.maximumAllocation = this.conf.getMaximumAllocation();
       this.calculator = this.conf.getResourceCalculator();
       this.usePortForNodeName = this.conf.getUsePortForNodeName();
-<<<<<<< HEAD
-
-=======
       this.applications =
           new ConcurrentHashMap<ApplicationId, SchedulerApplication>();
->>>>>>> 6266273c
       this.rmContext = rmContext;
 
       initializeQueues(this.conf);
@@ -900,16 +882,10 @@
     Container container = rmContainer.getContainer();
     
     // Get the application for the finished container
-<<<<<<< HEAD
-    ApplicationAttemptId applicationAttemptId =
-      container.getId().getApplicationAttemptId();
-    FiCaSchedulerApp application = getApplication(applicationAttemptId);
-=======
     FiCaSchedulerApp application =
         getCurrentAttemptForContainer(container.getId());
     ApplicationId appId =
         container.getId().getApplicationAttemptId().getApplicationId();
->>>>>>> 6266273c
     if (application == null) {
       LOG.info("Container " + container + " of" + " unknown application "
           + appId + " completed with event " + event);
@@ -1007,11 +983,7 @@
       LOG.debug("PREEMPT_CONTAINER: application:" + aid.toString() +
           " container: " + cont.toString());
     }
-<<<<<<< HEAD
-    FiCaSchedulerApp app = applications.get(aid);
-=======
     FiCaSchedulerApp app = getApplicationAttempt(aid);
->>>>>>> 6266273c
     if (app != null) {
       app.addPreemptContainer(cont.getContainerId());
     }
@@ -1043,8 +1015,6 @@
     return queue.hasAccess(acl, callerUGI);
   }
 
-<<<<<<< HEAD
-=======
   @Override
   public List<ApplicationAttemptId> getAppsInQueue(String queueName) {
     CSQueue queue = queues.get(queueName);
@@ -1055,5 +1025,4 @@
     queue.collectSchedulerApplications(apps);
     return apps;
   }
->>>>>>> 6266273c
 }