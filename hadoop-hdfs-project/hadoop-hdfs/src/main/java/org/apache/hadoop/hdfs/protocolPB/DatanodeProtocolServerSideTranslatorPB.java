/**
 * Licensed to the Apache Software Foundation (ASF) under one
 * or more contributor license agreements.  See the NOTICE file
 * distributed with this work for additional information
 * regarding copyright ownership.  The ASF licenses this file
 * to you under the Apache License, Version 2.0 (the
 * "License"); you may not use this file except in compliance
 * with the License.  You may obtain a copy of the License at
 *
 *     http://www.apache.org/licenses/LICENSE-2.0
 *
 * Unless required by applicable law or agreed to in writing, software
 * distributed under the License is distributed on an "AS IS" BASIS,
 * WITHOUT WARRANTIES OR CONDITIONS OF ANY KIND, either express or implied.
 * See the License for the specific language governing permissions and
 * limitations under the License.
 */

package org.apache.hadoop.hdfs.protocolPB;

import java.io.IOException;
import java.util.List;

import org.apache.hadoop.hdfs.protocol.BlockListAsLongs;
import org.apache.hadoop.hdfs.protocol.DatanodeID;
import org.apache.hadoop.hdfs.protocol.LocatedBlock;
import org.apache.hadoop.hdfs.protocol.RollingUpgradeStatus;
import org.apache.hadoop.hdfs.protocol.proto.DatanodeProtocolProtos.BlockReceivedAndDeletedRequestProto;
import org.apache.hadoop.hdfs.protocol.proto.DatanodeProtocolProtos.BlockReceivedAndDeletedResponseProto;
import org.apache.hadoop.hdfs.protocol.proto.DatanodeProtocolProtos.BlockReportRequestProto;
import org.apache.hadoop.hdfs.protocol.proto.DatanodeProtocolProtos.BlockReportResponseProto;
import org.apache.hadoop.hdfs.protocol.proto.DatanodeProtocolProtos.CacheReportRequestProto;
import org.apache.hadoop.hdfs.protocol.proto.DatanodeProtocolProtos.CacheReportResponseProto;
import org.apache.hadoop.hdfs.protocol.proto.DatanodeProtocolProtos.CommitBlockSynchronizationRequestProto;
import org.apache.hadoop.hdfs.protocol.proto.DatanodeProtocolProtos.CommitBlockSynchronizationResponseProto;
import org.apache.hadoop.hdfs.protocol.proto.DatanodeProtocolProtos.ErrorReportRequestProto;
import org.apache.hadoop.hdfs.protocol.proto.DatanodeProtocolProtos.ErrorReportResponseProto;
import org.apache.hadoop.hdfs.protocol.proto.DatanodeProtocolProtos.HeartbeatRequestProto;
import org.apache.hadoop.hdfs.protocol.proto.DatanodeProtocolProtos.HeartbeatResponseProto;
import org.apache.hadoop.hdfs.protocol.proto.DatanodeProtocolProtos.ReceivedDeletedBlockInfoProto;
import org.apache.hadoop.hdfs.protocol.proto.DatanodeProtocolProtos.RegisterDatanodeRequestProto;
import org.apache.hadoop.hdfs.protocol.proto.DatanodeProtocolProtos.RegisterDatanodeResponseProto;
import org.apache.hadoop.hdfs.protocol.proto.DatanodeProtocolProtos.ReportBadBlocksRequestProto;
import org.apache.hadoop.hdfs.protocol.proto.DatanodeProtocolProtos.ReportBadBlocksResponseProto;
import org.apache.hadoop.hdfs.protocol.proto.DatanodeProtocolProtos.StorageBlockReportProto;
import org.apache.hadoop.hdfs.protocol.proto.DatanodeProtocolProtos.StorageReceivedDeletedBlocksProto;
import org.apache.hadoop.hdfs.protocol.proto.HdfsProtos.DatanodeIDProto;
import org.apache.hadoop.hdfs.protocol.proto.HdfsProtos.LocatedBlockProto;
import org.apache.hadoop.hdfs.protocol.proto.HdfsProtos.VersionRequestProto;
import org.apache.hadoop.hdfs.protocol.proto.HdfsProtos.VersionResponseProto;
import org.apache.hadoop.hdfs.server.protocol.DatanodeCommand;
import org.apache.hadoop.hdfs.server.protocol.DatanodeProtocol;
import org.apache.hadoop.hdfs.server.protocol.DatanodeRegistration;
import org.apache.hadoop.hdfs.server.protocol.HeartbeatResponse;
import org.apache.hadoop.hdfs.server.protocol.NamespaceInfo;
import org.apache.hadoop.hdfs.server.protocol.ReceivedDeletedBlockInfo;
import org.apache.hadoop.hdfs.server.protocol.StorageBlockReport;
import org.apache.hadoop.hdfs.server.protocol.StorageReceivedDeletedBlocks;
import org.apache.hadoop.hdfs.server.protocol.StorageReport;
import org.apache.hadoop.hdfs.server.protocol.VolumeFailureSummary;

import com.google.common.base.Preconditions;
import com.google.protobuf.RpcController;
import com.google.protobuf.ServiceException;

public class DatanodeProtocolServerSideTranslatorPB implements
    DatanodeProtocolPB {

  private final DatanodeProtocol impl;
  private static final ErrorReportResponseProto
      VOID_ERROR_REPORT_RESPONSE_PROTO = 
          ErrorReportResponseProto.newBuilder().build();
  private static final BlockReceivedAndDeletedResponseProto 
      VOID_BLOCK_RECEIVED_AND_DELETE_RESPONSE = 
          BlockReceivedAndDeletedResponseProto.newBuilder().build();
  private static final ReportBadBlocksResponseProto
      VOID_REPORT_BAD_BLOCK_RESPONSE = 
          ReportBadBlocksResponseProto.newBuilder().build();
  private static final CommitBlockSynchronizationResponseProto 
      VOID_COMMIT_BLOCK_SYNCHRONIZATION_RESPONSE_PROTO =
          CommitBlockSynchronizationResponseProto.newBuilder().build();

  public DatanodeProtocolServerSideTranslatorPB(DatanodeProtocol impl) {
    this.impl = impl;
  }

  @Override
  public RegisterDatanodeResponseProto registerDatanode(
      RpcController controller, RegisterDatanodeRequestProto request)
      throws ServiceException {
    DatanodeRegistration registration = PBHelper.convert(request
        .getRegistration());
    DatanodeRegistration registrationResp;
    try {
      registrationResp = impl.registerDatanode(registration);
    } catch (IOException e) {
      throw new ServiceException(e);
    }
    return RegisterDatanodeResponseProto.newBuilder()
        .setRegistration(PBHelper.convert(registrationResp)).build();
  }

  @Override
  public HeartbeatResponseProto sendHeartbeat(RpcController controller,
      HeartbeatRequestProto request) throws ServiceException {
    HeartbeatResponse response;
    try {
      final StorageReport[] report = PBHelperClient.convertStorageReports(
          request.getReportsList());
      VolumeFailureSummary volumeFailureSummary =
          request.hasVolumeFailureSummary() ? PBHelper.convertVolumeFailureSummary(
              request.getVolumeFailureSummary()) : null;
      response = impl.sendHeartbeat(PBHelper.convert(request.getRegistration()),
          report, request.getCacheCapacity(), request.getCacheUsed(),
          request.getXmitsInProgress(),
          request.getXceiverCount(), request.getFailedVolumes(),
          volumeFailureSummary, request.getRequestFullBlockReportLease());
    } catch (IOException e) {
      throw new ServiceException(e);
    }
    HeartbeatResponseProto.Builder builder = HeartbeatResponseProto
        .newBuilder();
    DatanodeCommand[] cmds = response.getCommands();
    if (cmds != null) {
      for (int i = 0; i < cmds.length; i++) {
        if (cmds[i] != null) {
          builder.addCmds(PBHelper.convert(cmds[i]));
        }
      }
    }
    builder.setHaStatus(PBHelper.convert(response.getNameNodeHaState()));
    RollingUpgradeStatus rollingUpdateStatus = response
        .getRollingUpdateStatus();
    if (rollingUpdateStatus != null) {
      builder.setRollingUpgradeStatus(PBHelperClient
          .convertRollingUpgradeStatus(rollingUpdateStatus));
    }
    builder.setFullBlockReportLeaseId(response.getFullBlockReportLeaseId());
    return builder.build();
  }

  @Override
  public BlockReportResponseProto blockReport(RpcController controller,
      BlockReportRequestProto request) throws ServiceException {
    DatanodeCommand cmd = null;
    StorageBlockReport[] report = 
        new StorageBlockReport[request.getReportsCount()];
    
    int index = 0;
    for (StorageBlockReportProto s : request.getReportsList()) {
      final BlockListAsLongs blocks;
      if (s.hasNumberOfBlocks()) { // new style buffer based reports
        int num = (int)s.getNumberOfBlocks();
        Preconditions.checkState(s.getBlocksCount() == 0,
            "cannot send both blocks list and buffers");
        blocks = BlockListAsLongs.decodeBuffers(num, s.getBlocksBuffersList());
      } else {
        blocks = BlockListAsLongs.decodeLongs(s.getBlocksList());
      }
      report[index++] = new StorageBlockReport(PBHelperClient.convert(s.getStorage()),
          blocks);
    }
    try {
      cmd = impl.blockReport(PBHelper.convert(request.getRegistration()),
          request.getBlockPoolId(), report,
          request.hasContext() ?
              PBHelper.convert(request.getContext()) : null);
    } catch (IOException e) {
      throw new ServiceException(e);
    }
    BlockReportResponseProto.Builder builder = 
        BlockReportResponseProto.newBuilder();
    if (cmd != null) {
      builder.setCmd(PBHelper.convert(cmd));
    }
    return builder.build();
  }

  @Override
  public CacheReportResponseProto cacheReport(RpcController controller,
      CacheReportRequestProto request) throws ServiceException {
    DatanodeCommand cmd = null;
    try {
      cmd = impl.cacheReport(
          PBHelper.convert(request.getRegistration()),
          request.getBlockPoolId(),
          request.getBlocksList());
    } catch (IOException e) {
      throw new ServiceException(e);
    }
    CacheReportResponseProto.Builder builder =
        CacheReportResponseProto.newBuilder();
    if (cmd != null) {
      builder.setCmd(PBHelper.convert(cmd));
    }
    return builder.build();
  }


  @Override
  public BlockReceivedAndDeletedResponseProto blockReceivedAndDeleted(
      RpcController controller, BlockReceivedAndDeletedRequestProto request)
      throws ServiceException {
    List<StorageReceivedDeletedBlocksProto> sBlocks = request.getBlocksList();
    StorageReceivedDeletedBlocks[] info = 
        new StorageReceivedDeletedBlocks[sBlocks.size()];
    for (int i = 0; i < sBlocks.size(); i++) {
      StorageReceivedDeletedBlocksProto sBlock = sBlocks.get(i);
      List<ReceivedDeletedBlockInfoProto> list = sBlock.getBlocksList();
      ReceivedDeletedBlockInfo[] rdBlocks = 
          new ReceivedDeletedBlockInfo[list.size()];
      for (int j = 0; j < list.size(); j++) {
        rdBlocks[j] = PBHelper.convert(list.get(j));
      }
      if (sBlock.hasStorage()) {
        info[i] = new StorageReceivedDeletedBlocks(
            PBHelperClient.convert(sBlock.getStorage()), rdBlocks);
      } else {
        info[i] = new StorageReceivedDeletedBlocks(sBlock.getStorageUuid(), rdBlocks);
      }
    }
    try {
      impl.blockReceivedAndDeleted(PBHelper.convert(request.getRegistration()),
          request.getBlockPoolId(), info);
    } catch (IOException e) {
      throw new ServiceException(e);
    }
    return VOID_BLOCK_RECEIVED_AND_DELETE_RESPONSE;
  }

  @Override
  public ErrorReportResponseProto errorReport(RpcController controller,
      ErrorReportRequestProto request) throws ServiceException {
    try {
      impl.errorReport(PBHelper.convert(request.getRegistartion()),
          request.getErrorCode(), request.getMsg());
    } catch (IOException e) {
      throw new ServiceException(e);
    }
    return VOID_ERROR_REPORT_RESPONSE_PROTO;
  }

  @Override
  public VersionResponseProto versionRequest(RpcController controller,
      VersionRequestProto request) throws ServiceException {
    NamespaceInfo info;
    try {
      info = impl.versionRequest();
    } catch (IOException e) {
      throw new ServiceException(e);
    }
    return VersionResponseProto.newBuilder()
        .setInfo(PBHelper.convert(info)).build();
  }

  @Override
  public ReportBadBlocksResponseProto reportBadBlocks(RpcController controller,
      ReportBadBlocksRequestProto request) throws ServiceException {
    List<LocatedBlockProto> lbps = request.getBlocksList();
    LocatedBlock [] blocks = new LocatedBlock [lbps.size()];
    for(int i=0; i<lbps.size(); i++) {
<<<<<<< HEAD
      blocks[i] = PBHelper.convertLocatedBlockProto(lbps.get(i));
=======
      blocks[i] = PBHelperClient.convert(lbps.get(i));
>>>>>>> dfd807af
    }
    try {
      impl.reportBadBlocks(blocks);
    } catch (IOException e) {
      throw new ServiceException(e);
    }
    return VOID_REPORT_BAD_BLOCK_RESPONSE;
  }

  @Override
  public CommitBlockSynchronizationResponseProto commitBlockSynchronization(
      RpcController controller, CommitBlockSynchronizationRequestProto request)
      throws ServiceException {
    List<DatanodeIDProto> dnprotos = request.getNewTaragetsList();
    DatanodeID[] dns = new DatanodeID[dnprotos.size()];
    for (int i = 0; i < dnprotos.size(); i++) {
      dns[i] = PBHelperClient.convert(dnprotos.get(i));
    }
    final List<String> sidprotos = request.getNewTargetStoragesList();
    final String[] storageIDs = sidprotos.toArray(new String[sidprotos.size()]);
    try {
      impl.commitBlockSynchronization(PBHelperClient.convert(request.getBlock()),
          request.getNewGenStamp(), request.getNewLength(),
          request.getCloseFile(), request.getDeleteBlock(), dns, storageIDs);
    } catch (IOException e) {
      throw new ServiceException(e);
    }
    return VOID_COMMIT_BLOCK_SYNCHRONIZATION_RESPONSE_PROTO;
  }
}<|MERGE_RESOLUTION|>--- conflicted
+++ resolved
@@ -259,11 +259,7 @@
     List<LocatedBlockProto> lbps = request.getBlocksList();
     LocatedBlock [] blocks = new LocatedBlock [lbps.size()];
     for(int i=0; i<lbps.size(); i++) {
-<<<<<<< HEAD
-      blocks[i] = PBHelper.convertLocatedBlockProto(lbps.get(i));
-=======
-      blocks[i] = PBHelperClient.convert(lbps.get(i));
->>>>>>> dfd807af
+      blocks[i] = PBHelperClient.convertLocatedBlockProto(lbps.get(i));
     }
     try {
       impl.reportBadBlocks(blocks);
