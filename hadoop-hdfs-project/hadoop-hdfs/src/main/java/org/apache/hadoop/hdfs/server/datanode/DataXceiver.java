--- conflicted
+++ resolved
@@ -458,10 +458,7 @@
             stage, latestGenerationStamp, minBytesRcvd, maxBytesRcvd,
             clientname, srcDataNode, datanode, requestedChecksum,
             cachingStrategy);
-<<<<<<< HEAD
-=======
         storageUuid = blockReceiver.getStorageUuid();
->>>>>>> 6266273c
       } else {
         storageUuid = datanode.data.recoverClose(
             block, latestGenerationStamp, minBytesRcvd);
