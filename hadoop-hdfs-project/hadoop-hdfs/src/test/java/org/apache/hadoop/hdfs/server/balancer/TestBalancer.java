/**
 * Licensed to the Apache Software Foundation (ASF) under one
 * or more contributor license agreements.  See the NOTICE file
 * distributed with this work for additional information
 * regarding copyright ownership.  The ASF licenses this file
 * to you under the Apache License, Version 2.0 (the
 * "License"); you may not use this file except in compliance
 * with the License.  You may obtain a copy of the License at
 *
 *     http://www.apache.org/licenses/LICENSE-2.0
 *
 * Unless required by applicable law or agreed to in writing, software
 * distributed under the License is distributed on an "AS IS" BASIS,
 * WITHOUT WARRANTIES OR CONDITIONS OF ANY KIND, either express or implied.
 * See the License for the specific language governing permissions and
 * limitations under the License.
 */
package org.apache.hadoop.hdfs.server.balancer;

import static org.junit.Assert.assertEquals;
import static org.junit.Assert.fail;

import java.io.IOException;
import java.net.URI;
import java.util.ArrayList;
import java.util.Arrays;
import java.util.Collection;
import java.util.List;
import java.util.Random;
import java.util.concurrent.TimeoutException;

import org.apache.commons.logging.Log;
import org.apache.commons.logging.LogFactory;
import org.apache.commons.logging.impl.Log4JLogger;
import org.apache.hadoop.conf.Configuration;
import org.apache.hadoop.fs.FileSystem;
import org.apache.hadoop.fs.Path;
import org.apache.hadoop.hdfs.DFSConfigKeys;
import org.apache.hadoop.hdfs.DFSTestUtil;
import org.apache.hadoop.hdfs.DFSUtil;
import org.apache.hadoop.hdfs.HdfsConfiguration;
import org.apache.hadoop.hdfs.MiniDFSCluster;
import org.apache.hadoop.hdfs.NameNodeProxies;
import org.apache.hadoop.hdfs.protocol.Block;
import org.apache.hadoop.hdfs.protocol.ClientProtocol;
import org.apache.hadoop.hdfs.protocol.DatanodeInfo;
import org.apache.hadoop.hdfs.protocol.ExtendedBlock;
import org.apache.hadoop.hdfs.protocol.HdfsConstants.DatanodeReportType;
import org.apache.hadoop.hdfs.protocol.LocatedBlock;
import org.apache.hadoop.hdfs.server.balancer.Balancer.Cli;
import org.apache.hadoop.hdfs.server.datanode.SimulatedFSDataset;
import org.apache.hadoop.util.Time;
import org.apache.hadoop.util.Tool;
<<<<<<< HEAD
=======
import org.apache.log4j.Level;
>>>>>>> fbf12270
import org.junit.Test;

/**
 * This class tests if a balancer schedules tasks correctly.
 */
public class TestBalancer {
  private static final Log LOG = LogFactory.getLog(
  "org.apache.hadoop.hdfs.TestBalancer");
<<<<<<< HEAD
  
=======
  static {
    ((Log4JLogger)Balancer.LOG).getLogger().setLevel(Level.ALL);
  }

>>>>>>> fbf12270
  final static long CAPACITY = 500L;
  final static String RACK0 = "/rack0";
  final static String RACK1 = "/rack1";
  final static String RACK2 = "/rack2";
  final private static String fileName = "/tmp.txt";
  final static Path filePath = new Path(fileName);
  private MiniDFSCluster cluster;

  ClientProtocol client;

  static final long TIMEOUT = 20000L; //msec
  static final double CAPACITY_ALLOWED_VARIANCE = 0.005;  // 0.5%
  static final double BALANCE_ALLOWED_VARIANCE = 0.11;    // 10%+delta
  static final int DEFAULT_BLOCK_SIZE = 10;
  private static final Random r = new Random();

  static {
    Balancer.setBlockMoveWaitTime(1000L) ;
  }

  static void initConf(Configuration conf) {
    conf.setLong(DFSConfigKeys.DFS_BLOCK_SIZE_KEY, DEFAULT_BLOCK_SIZE);
    conf.setInt(DFSConfigKeys.DFS_BYTES_PER_CHECKSUM_KEY, DEFAULT_BLOCK_SIZE);
    conf.setLong(DFSConfigKeys.DFS_HEARTBEAT_INTERVAL_KEY, 1L);
    SimulatedFSDataset.setFactory(conf);
    conf.setLong(DFSConfigKeys.DFS_BALANCER_MOVEDWINWIDTH_KEY, 2000L);
  }

  /* create a file with a length of <code>fileLen</code> */
  static void createFile(MiniDFSCluster cluster, Path filePath, long fileLen,
      short replicationFactor, int nnIndex)
  throws IOException, InterruptedException, TimeoutException {
    FileSystem fs = cluster.getFileSystem(nnIndex);
    DFSTestUtil.createFile(fs, filePath, fileLen, 
        replicationFactor, r.nextLong());
    DFSTestUtil.waitReplication(fs, filePath, replicationFactor);
  }

  /* fill up a cluster with <code>numNodes</code> datanodes 
   * whose used space to be <code>size</code>
   */
  private ExtendedBlock[] generateBlocks(Configuration conf, long size,
      short numNodes) throws IOException, InterruptedException, TimeoutException {
    cluster = new MiniDFSCluster.Builder(conf).numDataNodes(numNodes).build();
    try {
      cluster.waitActive();
      client = NameNodeProxies.createProxy(conf, cluster.getFileSystem(0).getUri(),
          ClientProtocol.class).getProxy();

      short replicationFactor = (short)(numNodes-1);
      long fileLen = size/replicationFactor;
      createFile(cluster , filePath, fileLen, replicationFactor, 0);

      List<LocatedBlock> locatedBlocks = client.
      getBlockLocations(fileName, 0, fileLen).getLocatedBlocks();

      int numOfBlocks = locatedBlocks.size();
      ExtendedBlock[] blocks = new ExtendedBlock[numOfBlocks];
      for(int i=0; i<numOfBlocks; i++) {
        ExtendedBlock b = locatedBlocks.get(i).getBlock();
        blocks[i] = new ExtendedBlock(b.getBlockPoolId(), b.getBlockId(), b
            .getNumBytes(), b.getGenerationStamp());
      }

      return blocks;
    } finally {
      cluster.shutdown();
    }
  }

  /* Distribute all blocks according to the given distribution */
  static Block[][] distributeBlocks(ExtendedBlock[] blocks,
      short replicationFactor, final long[] distribution) {
    // make a copy
    long[] usedSpace = new long[distribution.length];
    System.arraycopy(distribution, 0, usedSpace, 0, distribution.length);

    List<List<Block>> blockReports = 
      new ArrayList<List<Block>>(usedSpace.length);
    Block[][] results = new Block[usedSpace.length][];
    for(int i=0; i<usedSpace.length; i++) {
      blockReports.add(new ArrayList<Block>());
    }
    for(int i=0; i<blocks.length; i++) {
      for(int j=0; j<replicationFactor; j++) {
        boolean notChosen = true;
        while(notChosen) {
          int chosenIndex = r.nextInt(usedSpace.length);
          if( usedSpace[chosenIndex]>0 ) {
            notChosen = false;
            blockReports.get(chosenIndex).add(blocks[i].getLocalBlock());
            usedSpace[chosenIndex] -= blocks[i].getNumBytes();
          }
        }
      }
    }
    for(int i=0; i<usedSpace.length; i++) {
      List<Block> nodeBlockList = blockReports.get(i);
      results[i] = nodeBlockList.toArray(new Block[nodeBlockList.size()]);
    }
    return results;
  }

  static long sum(long[] x) {
    long s = 0L;
    for(long a : x) {
      s += a;
    }
    return s;
  }

  /* we first start a cluster and fill the cluster up to a certain size.
   * then redistribute blocks according the required distribution.
   * Afterwards a balancer is running to balance the cluster.
   */
  private void testUnevenDistribution(Configuration conf,
      long distribution[], long capacities[], String[] racks) throws Exception {
    int numDatanodes = distribution.length;
    if (capacities.length != numDatanodes || racks.length != numDatanodes) {
      throw new IllegalArgumentException("Array length is not the same");
    }

    // calculate total space that need to be filled
    final long totalUsedSpace = sum(distribution);

    // fill the cluster
    ExtendedBlock[] blocks = generateBlocks(conf, totalUsedSpace,
        (short) numDatanodes);

    // redistribute blocks
    Block[][] blocksDN = distributeBlocks(
        blocks, (short)(numDatanodes-1), distribution);

    // restart the cluster: do NOT format the cluster
    conf.set(DFSConfigKeys.DFS_NAMENODE_SAFEMODE_THRESHOLD_PCT_KEY, "0.0f"); 
    cluster = new MiniDFSCluster.Builder(conf).numDataNodes(numDatanodes)
                                              .format(false)
                                              .racks(racks)
                                              .simulatedCapacities(capacities)
                                              .build();
    cluster.waitActive();
    client = NameNodeProxies.createProxy(conf, cluster.getFileSystem(0).getUri(),
        ClientProtocol.class).getProxy();

    for(int i = 0; i < blocksDN.length; i++)
      cluster.injectBlocks(i, Arrays.asList(blocksDN[i]));

    final long totalCapacity = sum(capacities);
    runBalancer(conf, totalUsedSpace, totalCapacity);
    cluster.shutdown();
  }

  /**
   * Wait until heartbeat gives expected results, within CAPACITY_ALLOWED_VARIANCE, 
   * summed over all nodes.  Times out after TIMEOUT msec.
   * @param expectedUsedSpace
   * @param expectedTotalSpace
   * @throws IOException - if getStats() fails
   * @throws TimeoutException
   */
  static void waitForHeartBeat(long expectedUsedSpace,
      long expectedTotalSpace, ClientProtocol client, MiniDFSCluster cluster)
  throws IOException, TimeoutException {
    long timeout = TIMEOUT;
    long failtime = (timeout <= 0L) ? Long.MAX_VALUE
             : Time.now() + timeout;
    
    while (true) {
      long[] status = client.getStats();
      double totalSpaceVariance = Math.abs((double)status[0] - expectedTotalSpace) 
          / expectedTotalSpace;
      double usedSpaceVariance = Math.abs((double)status[1] - expectedUsedSpace) 
          / expectedUsedSpace;
      if (totalSpaceVariance < CAPACITY_ALLOWED_VARIANCE 
          && usedSpaceVariance < CAPACITY_ALLOWED_VARIANCE)
        break; //done

      if (Time.now() > failtime) {
        throw new TimeoutException("Cluster failed to reached expected values of "
            + "totalSpace (current: " + status[0] 
            + ", expected: " + expectedTotalSpace 
            + "), or usedSpace (current: " + status[1] 
            + ", expected: " + expectedUsedSpace
            + "), in more than " + timeout + " msec.");
      }
      try {
        Thread.sleep(100L);
      } catch(InterruptedException ignored) {
      }
    }
  }
  
  /**
   * Wait until balanced: each datanode gives utilization within 
   * BALANCE_ALLOWED_VARIANCE of average
   * @throws IOException
   * @throws TimeoutException
   */
  static void waitForBalancer(long totalUsedSpace, long totalCapacity,
      ClientProtocol client, MiniDFSCluster cluster)
  throws IOException, TimeoutException {
    long timeout = TIMEOUT;
    long failtime = (timeout <= 0L) ? Long.MAX_VALUE
        : Time.now() + timeout;
    final double avgUtilization = ((double)totalUsedSpace) / totalCapacity;
    boolean balanced;
    do {
      DatanodeInfo[] datanodeReport = 
          client.getDatanodeReport(DatanodeReportType.ALL);
      assertEquals(datanodeReport.length, cluster.getDataNodes().size());
      balanced = true;
      for (DatanodeInfo datanode : datanodeReport) {
        double nodeUtilization = ((double)datanode.getDfsUsed())
            / datanode.getCapacity();
        if (Math.abs(avgUtilization - nodeUtilization) > BALANCE_ALLOWED_VARIANCE) {
          balanced = false;
          if (Time.now() > failtime) {
            throw new TimeoutException(
                "Rebalancing expected avg utilization to become "
                + avgUtilization + ", but on datanode " + datanode
                + " it remains at " + nodeUtilization
                + " after more than " + TIMEOUT + " msec.");
          }
          try {
            Thread.sleep(100);
          } catch (InterruptedException ignored) {
          }
          break;
        }
      }
    } while (!balanced);
  }

  String long2String(long[] array) {
    if (array.length == 0) {
      return "<empty>";
    }
    StringBuilder b = new StringBuilder("[").append(array[0]);
    for(int i = 1; i < array.length; i++) {
      b.append(", ").append(array[i]);
    }
    return b.append("]").toString();
  }
  /** This test start a cluster with specified number of nodes, 
   * and fills it to be 30% full (with a single file replicated identically
   * to all datanodes);
   * It then adds one new empty node and starts balancing.
   * 
   * @param conf - configuration
   * @param capacities - array of capacities of original nodes in cluster
   * @param racks - array of racks for original nodes in cluster
   * @param newCapacity - new node's capacity
   * @param newRack - new node's rack
   * @param useTool - if true run test via Cli with command-line argument 
   *   parsing, etc.   Otherwise invoke balancer API directly.
   * @throws Exception
   */
  private void doTest(Configuration conf, long[] capacities, String[] racks, 
      long newCapacity, String newRack, boolean useTool) throws Exception {
<<<<<<< HEAD
=======
    LOG.info("capacities = " +  long2String(capacities)); 
    LOG.info("racks      = " +  Arrays.asList(racks)); 
    LOG.info("newCapacity= " +  newCapacity); 
    LOG.info("newRack    = " +  newRack); 
    LOG.info("useTool    = " +  useTool); 
>>>>>>> fbf12270
    assertEquals(capacities.length, racks.length);
    int numOfDatanodes = capacities.length;
    cluster = new MiniDFSCluster.Builder(conf)
                                .numDataNodes(capacities.length)
                                .racks(racks)
                                .simulatedCapacities(capacities)
                                .build();
    try {
      cluster.waitActive();
      client = NameNodeProxies.createProxy(conf, cluster.getFileSystem(0).getUri(),
          ClientProtocol.class).getProxy();

      long totalCapacity = sum(capacities);
      
      // fill up the cluster to be 30% full
      long totalUsedSpace = totalCapacity*3/10;
      createFile(cluster, filePath, totalUsedSpace / numOfDatanodes,
          (short) numOfDatanodes, 0);
      // start up an empty node with the same capacity and on the same rack
      cluster.startDataNodes(conf, 1, true, null,
          new String[]{newRack}, new long[]{newCapacity});

      totalCapacity += newCapacity;

      // run balancer and validate results
      if (useTool) {
        runBalancerCli(conf, totalUsedSpace, totalCapacity);
      } else {
        runBalancer(conf, totalUsedSpace, totalCapacity);
      }
    } finally {
      cluster.shutdown();
    }
  }

  private void runBalancer(Configuration conf,
      long totalUsedSpace, long totalCapacity) throws Exception {
    waitForHeartBeat(totalUsedSpace, totalCapacity, client, cluster);

    // start rebalancing
    Collection<URI> namenodes = DFSUtil.getNsServiceRpcUris(conf);
    final int r = Balancer.run(namenodes, Balancer.Parameters.DEFALUT, conf);
    assertEquals(Balancer.ReturnStatus.SUCCESS.code, r);

    waitForHeartBeat(totalUsedSpace, totalCapacity, client, cluster);
<<<<<<< HEAD
    LOG.info("Rebalancing with default ctor.");
    waitForBalancer(totalUsedSpace, totalCapacity, client, cluster);
  }
  
  private void runBalancerCli(Configuration conf,
      long totalUsedSpace, long totalCapacity) throws Exception {
    waitForHeartBeat(totalUsedSpace, totalCapacity, client, cluster);

    final String[] args = { "-policy", "datanode" };
    final Tool tool = new Cli();    
    tool.setConf(conf);
    final int r = tool.run(args); // start rebalancing
    
    assertEquals("Tools should exit 0 on success", 0, r);
    waitForHeartBeat(totalUsedSpace, totalCapacity, client, cluster);
    LOG.info("Rebalancing with default ctor.");
    waitForBalancer(totalUsedSpace, totalCapacity, client, cluster);
=======
    LOG.info("Rebalancing with default ctor.");
    waitForBalancer(totalUsedSpace, totalCapacity, client, cluster);
  }
  
  private void runBalancerCli(Configuration conf,
      long totalUsedSpace, long totalCapacity) throws Exception {
    waitForHeartBeat(totalUsedSpace, totalCapacity, client, cluster);

    final String[] args = { "-policy", "datanode" };
    final Tool tool = new Cli();    
    tool.setConf(conf);
    final int r = tool.run(args); // start rebalancing
    
    assertEquals("Tools should exit 0 on success", 0, r);
    waitForHeartBeat(totalUsedSpace, totalCapacity, client, cluster);
    LOG.info("Rebalancing with default ctor.");
    waitForBalancer(totalUsedSpace, totalCapacity, client, cluster);
>>>>>>> fbf12270
  }
  
  /** one-node cluster test*/
  private void oneNodeTest(Configuration conf, boolean useTool) throws Exception {
    // add an empty node with half of the CAPACITY & the same rack
    doTest(conf, new long[]{CAPACITY}, new String[]{RACK0}, CAPACITY/2, 
            RACK0, useTool);
  }
  
  /** two-node cluster test */
  private void twoNodeTest(Configuration conf) throws Exception {
    doTest(conf, new long[]{CAPACITY, CAPACITY}, new String[]{RACK0, RACK1},
        CAPACITY, RACK2, false);
  }
  
  /** test using a user-supplied conf */
  public void integrationTest(Configuration conf) throws Exception {
    initConf(conf);
    oneNodeTest(conf, false);
  }
  
  /**
   * Test parse method in Balancer#Cli class with threshold value out of
   * boundaries.
   */
  @Test(timeout=100000)
  public void testBalancerCliParseWithThresholdOutOfBoundaries() {
    String parameters[] = new String[] { "-threshold", "0" };
    String reason = "IllegalArgumentException is expected when threshold value"
        + " is out of boundary.";
    try {
      Balancer.Cli.parse(parameters);
      fail(reason);
    } catch (IllegalArgumentException e) {
      assertEquals("Number out of range: threshold = 0.0", e.getMessage());
    }
    parameters = new String[] { "-threshold", "101" };
    try {
      Balancer.Cli.parse(parameters);
      fail(reason);
    } catch (IllegalArgumentException e) {
      assertEquals("Number out of range: threshold = 101.0", e.getMessage());
    }
  }
  
  /** Test a cluster with even distribution, 
   * then a new empty node is added to the cluster*/
  @Test(timeout=100000)
  public void testBalancer0() throws Exception {
    testBalancer0Internal(new HdfsConfiguration());
  }
  
  void testBalancer0Internal(Configuration conf) throws Exception {
    initConf(conf);
    oneNodeTest(conf, false);
    twoNodeTest(conf);
  }

  /** Test unevenly distributed cluster */
  @Test(timeout=100000)
  public void testBalancer1() throws Exception {
    testBalancer1Internal(new HdfsConfiguration());
  }
  
  void testBalancer1Internal(Configuration conf) throws Exception {
    initConf(conf);
    testUnevenDistribution(conf,
        new long[] {50*CAPACITY/100, 10*CAPACITY/100},
        new long[]{CAPACITY, CAPACITY},
        new String[] {RACK0, RACK1});
  }
  
  @Test(timeout=100000)
  public void testBalancer2() throws Exception {
    testBalancer2Internal(new HdfsConfiguration());
  }
  
  void testBalancer2Internal(Configuration conf) throws Exception {
    initConf(conf);
    testBalancerDefaultConstructor(conf, new long[] { CAPACITY, CAPACITY },
        new String[] { RACK0, RACK1 }, CAPACITY, RACK2);
  }

  private void testBalancerDefaultConstructor(Configuration conf,
      long[] capacities, String[] racks, long newCapacity, String newRack)
      throws Exception {
    int numOfDatanodes = capacities.length;
    assertEquals(numOfDatanodes, racks.length);
    cluster = new MiniDFSCluster.Builder(conf)
                                .numDataNodes(capacities.length)
                                .racks(racks)
                                .simulatedCapacities(capacities)
                                .build();
    try {
      cluster.waitActive();
      client = NameNodeProxies.createProxy(conf, cluster.getFileSystem(0).getUri(),
          ClientProtocol.class).getProxy();

      long totalCapacity = sum(capacities);

      // fill up the cluster to be 30% full
      long totalUsedSpace = totalCapacity * 3 / 10;
      createFile(cluster, filePath, totalUsedSpace / numOfDatanodes,
          (short) numOfDatanodes, 0);
      // start up an empty node with the same capacity and on the same rack
      cluster.startDataNodes(conf, 1, true, null, new String[] { newRack },
          new long[] { newCapacity });

      totalCapacity += newCapacity;

      // run balancer and validate results
      runBalancer(conf, totalUsedSpace, totalCapacity);
    } finally {
      cluster.shutdown();
    }
  }

  /**
<<<<<<< HEAD
=======
   * Test parse method in Balancer#Cli class with wrong number of params
   */
  @Test(timeout=100000)
  public void testBalancerCliParseWithWrongParams() {
    String parameters[] = new String[] { "-threshold" };
    String reason =
        "IllegalArgumentException is expected when value is not specified";
    try {
      Balancer.Cli.parse(parameters);
      fail(reason);
    } catch (IllegalArgumentException e) {

    }
    parameters = new String[] { "-policy" };
    try {
      Balancer.Cli.parse(parameters);
      fail(reason);
    } catch (IllegalArgumentException e) {

    }
    parameters = new String[] { "-threshold 1 -policy" };
    try {
      Balancer.Cli.parse(parameters);
      fail(reason);
    } catch (IllegalArgumentException e) {

    }

  }

  /**
>>>>>>> fbf12270
   * Verify balancer exits 0 on success.
   */
  @Test(timeout=100000)
  public void testExitZeroOnSuccess() throws Exception {
    final Configuration conf = new HdfsConfiguration();
    
    initConf(conf);
    
    oneNodeTest(conf, true);
  }
  
  /**
   * @param args
   */
  public static void main(String[] args) throws Exception {
    TestBalancer balancerTest = new TestBalancer();
    balancerTest.testBalancer0();
    balancerTest.testBalancer1();
    balancerTest.testBalancer2();
  }
}<|MERGE_RESOLUTION|>--- conflicted
+++ resolved
@@ -51,10 +51,7 @@
 import org.apache.hadoop.hdfs.server.datanode.SimulatedFSDataset;
 import org.apache.hadoop.util.Time;
 import org.apache.hadoop.util.Tool;
-<<<<<<< HEAD
-=======
 import org.apache.log4j.Level;
->>>>>>> fbf12270
 import org.junit.Test;
 
 /**
@@ -63,14 +60,10 @@
 public class TestBalancer {
   private static final Log LOG = LogFactory.getLog(
   "org.apache.hadoop.hdfs.TestBalancer");
-<<<<<<< HEAD
-  
-=======
   static {
     ((Log4JLogger)Balancer.LOG).getLogger().setLevel(Level.ALL);
   }
 
->>>>>>> fbf12270
   final static long CAPACITY = 500L;
   final static String RACK0 = "/rack0";
   final static String RACK1 = "/rack1";
@@ -330,14 +323,11 @@
    */
   private void doTest(Configuration conf, long[] capacities, String[] racks, 
       long newCapacity, String newRack, boolean useTool) throws Exception {
-<<<<<<< HEAD
-=======
     LOG.info("capacities = " +  long2String(capacities)); 
     LOG.info("racks      = " +  Arrays.asList(racks)); 
     LOG.info("newCapacity= " +  newCapacity); 
     LOG.info("newRack    = " +  newRack); 
     LOG.info("useTool    = " +  useTool); 
->>>>>>> fbf12270
     assertEquals(capacities.length, racks.length);
     int numOfDatanodes = capacities.length;
     cluster = new MiniDFSCluster.Builder(conf)
@@ -383,7 +373,6 @@
     assertEquals(Balancer.ReturnStatus.SUCCESS.code, r);
 
     waitForHeartBeat(totalUsedSpace, totalCapacity, client, cluster);
-<<<<<<< HEAD
     LOG.info("Rebalancing with default ctor.");
     waitForBalancer(totalUsedSpace, totalCapacity, client, cluster);
   }
@@ -401,25 +390,6 @@
     waitForHeartBeat(totalUsedSpace, totalCapacity, client, cluster);
     LOG.info("Rebalancing with default ctor.");
     waitForBalancer(totalUsedSpace, totalCapacity, client, cluster);
-=======
-    LOG.info("Rebalancing with default ctor.");
-    waitForBalancer(totalUsedSpace, totalCapacity, client, cluster);
-  }
-  
-  private void runBalancerCli(Configuration conf,
-      long totalUsedSpace, long totalCapacity) throws Exception {
-    waitForHeartBeat(totalUsedSpace, totalCapacity, client, cluster);
-
-    final String[] args = { "-policy", "datanode" };
-    final Tool tool = new Cli();    
-    tool.setConf(conf);
-    final int r = tool.run(args); // start rebalancing
-    
-    assertEquals("Tools should exit 0 on success", 0, r);
-    waitForHeartBeat(totalUsedSpace, totalCapacity, client, cluster);
-    LOG.info("Rebalancing with default ctor.");
-    waitForBalancer(totalUsedSpace, totalCapacity, client, cluster);
->>>>>>> fbf12270
   }
   
   /** one-node cluster test*/
@@ -538,8 +508,6 @@
   }
 
   /**
-<<<<<<< HEAD
-=======
    * Test parse method in Balancer#Cli class with wrong number of params
    */
   @Test(timeout=100000)
@@ -571,7 +539,6 @@
   }
 
   /**
->>>>>>> fbf12270
    * Verify balancer exits 0 on success.
    */
   @Test(timeout=100000)
